--- conflicted
+++ resolved
@@ -159,8 +159,8 @@
 def seeds_fn(datapath):
     return os.listdir(path.join(datapath, 'seeds'))
 # You can use this to toggle a small testset vs the entire data set
-seeds = test_seeds
-#seeds = seeds_fn(datapath)
+#seeds = test_seeds
+seeds = seeds_fn(datapath)
 
 # Initialize our first nest level
 w.add('seed', seeds)
@@ -311,18 +311,12 @@
             map(lambda x: path.join(outdir, x),
                 ["dnaml.svg", "dnaml.fa", "dnaml.seedLineage.fa", "dnaml.newick"]),
             c['dnaml'],
-<<<<<<< HEAD
             # Note: the `-` prefix here tells scons to keep going if this command fails.
-            # For some reason, this script is failing on some weird trees with multiple root nodes.
-            # See notes below on `tgt_exists` for how we handle this.
-=======
->>>>>>> 5a6d737a
             "- xvfb-run -a bin/dnaml2tree.py --dnaml ${SOURCES[1]} --outdir ${TARGETS[0].dir} --basename dnaml")
     # Do aggregate work
     c['svgfiles'].append(tgt[0])
     return tgt
 
-<<<<<<< HEAD
 # Might want to switch back to this approach...
 #def extended_metadata(metadata, dnaml_tree_tgt):
     #"Add dnaml_tree target(s) as metadata to the given metadata dict; used prior to metadata write."
@@ -372,8 +366,6 @@
 # We may also want to handle clusters that are too small similarly, but for now we're filtering them out at the very beginning of the pipeline.
 
 # For now, to the stated end, we have this filter predicate
-=======
->>>>>>> 5a6d737a
 def tgt_exists(tgt):
     p = str(tgt)
     exists = path.exists(p)
@@ -381,7 +373,6 @@
         print("Path doesn't exist:", p)
     return exists
 
-<<<<<<< HEAD
 def in_pairs(xs):
     it = iter(xs)
     for x in it:
@@ -390,16 +381,6 @@
 def node_metadata(node):
     with open(str(node), 'r') as handle:
         return json.load(handle)
-=======
-def write_metadata(metadata):
-    def build_fn(target, source, env):
-        # Filter out the seeds with clusters that didn't compute through dnaml2tree.py
-        good_metadata = map(lambda x: x[1], filter(lambda x: tgt_exists(x[0]), zip(source, metadata)))
-        with open(str(target[0]), "w") as fh:
-            json.dump(good_metadata, fh, sort_keys=True,
-                           indent=4, separators=(',', ': '))
-    return build_fn
->>>>>>> 5a6d737a
 
 def write_metadata(target, source, env):
     # Here's where we filter out the seeds with clusters that didn't compute through dnaml2tree.py
