--- conflicted
+++ resolved
@@ -272,7 +272,7 @@
         base += '-' + 'minadcl'
     if dataset_params['separate_timepoints']:
         base += '-' + 'septmpts'
-    if dataset_params['unseeded']:
+    if unseeded:
         base += '-' + 'unseeded'
     return base + '-' + dataset_params['asr_prog']
 
@@ -722,27 +722,23 @@
         return env.Command(path.join(outdir, 'seqmeta.csv'), sources, base_call + '$SOURCES $TARGET')
 
     @w.add_target()
-    def full_orig_seqs(outdir, c):
-        if c['dataset']['study'] == 'kate-qrs':
-            return c['infname_base'] + '.fa'
-        elif c['dataset']['study'] == 'laura-mb':
-            return c['infname_base'] + '.fasta'
-
-    @w.add_target(ingest=True)
-    def orig_seqs(outdir, c):
-        "The original input seqs to partis, including the non-VDJ, trimmed out regions"
+    def _phy(outdir, c):
+        "Save seqs in phylip format for dnaml, renaming sequences as necessary to avoid seqname limits"
         return env.Command(
-            path.join(outdir, 'orig_seqs.fa'),
-            [c['pruned_ids'], c['full_orig_seqs']],
-            "seqmagick convert --include-from-file $SOURCES $TARGET")
-
-    # Convert to phylip format for dnapars/dnaml
+            [path.join(outdir, x) for x in ('pruned.phy', 'seqname_mapping.csv')],
+            c['pruned_seqs'],
+            'make_phylip.py $SOURCE $TARGETS --dont-rename naive0')
+
+
     @w.add_target()
     def phy(outdir, c):
-        return env.Command(
-            path.join(outdir, "pruned.phy"),
-            c['pruned_seqs'],
-            "seqmagick convert $SOURCE $TARGET")
+        return c['_phy'][0]
+
+    @w.add_target()
+    def seqname_mapping(outdir, c):
+        """Seqname translations for reinterpretting dnaml output in terms of original seqnames, due to phulip name
+        length constraints."""
+        return c['_phy'][1]
 
 
     # Run dnapars/dnaml by passing in the "config file" as stdin hoping the menues all stay sane
@@ -767,12 +763,12 @@
             basename = 'asr_input'
             tgt = env.Command(
                     [path.join(outdir, basename + '.' + ext) for ext in ['nwk', 'svg', 'fa']],
-                    [phylip_out, c['seqmeta']],
+                    [c['seqname_mapping'], phylip_out, c['seqmeta']],
                     # Note that `-` at the beggining lets things keep running if there's an error here; This is
                     # protecting us at the moment from clusters with 2 seqs. We should be catching this further
                     # upstream and handling more appropriately, but for now this is an easy stopgap...
                     "xvfb-run -a bin/process_asr.py --seed " + c['seed'] + " --outdir " + outdir + 
-                        " --basename " + basename + " $SOURCES")
+                        " --basename " + basename + " --seqname-mapping $SOURCES")
             asr_tree, asr_tree_svg, asr_seqs = tgt
             # manually depnd on this because the script isn't in first position
             env.Depends(tgt, 'bin/process_asr.py')
@@ -798,7 +794,6 @@
             print("something has gone terribly wrong")
 
 
-
     #@w.add_target(ingest=True)
     #def asr_input_tree(outdir, c):
         #return c['_asr_tree'][0]
@@ -849,107 +844,15 @@
 add_cluster_analysis(w)
 
 
-<<<<<<< HEAD
+
 # Popping out
 # -----------
 
 # Here we pop off the "seed" nest level and everything down from it.
 # We're doing this so we can add_cluster_analysis for the unseeded runs.
-=======
-@w.add_target()
-def full_orig_seqs(outdir, c):
-    if c['dataset']['study'] == 'kate-qrs':
-        return c['infname_base'] + '.fa'
-    elif c['dataset']['study'] == 'laura-mb':
-        return c['infname_base'] + '.fasta'
-
-
-@w.add_target()
-def _phy(outdir, c):
-    "Save seqs in phylip format for dnaml, renaming sequences as necessary to avoid seqname limits"
-    return env.Command(
-        [path.join(outdir, x) for x in ('pruned.phy', 'seqname_mapping.csv')],
-        c['pruned_seqs'],
-        'make_phylip.py $SOURCE $TARGETS --dont-rename naive0')
-
-
-@w.add_target()
-def phy(outdir, c):
-    return c['_phy'][0]
-
-@w.add_target()
-def seqname_mapping(outdir, c):
-    """Seqname translations for reinterpretting dnaml output in terms of original seqnames, due to phulip name
-    length constraints."""
-    return c['_phy'][1]
->>>>>>> 3aa48114
 
 w.pop('seed')
 
-<<<<<<< HEAD
-=======
-# Run dnapars/dnaml by passing in the "config file" as stdin hoping the menues all stay sane
-# (Aside: If gets any messier can look at Expect; https://en.wikipedia.org/wiki/Expect)
-@w.add_target()
-def _asr_tree(outdir, c):
-    "run dnapars/dnaml (from phylip package) to create tree with inferred sequences at internal nodes"
-    if asr_prog(c) in {'dnapars', 'dnaml'}:
-        config = env.Command(
-            path.join(outdir, asr_prog(c) + ".cfg"),
-            c['phy'],
-            'python bin/mkconfig.py $SOURCE ' + asr_prog(c) + ' > $TARGET')
-        phylip_out = env.SRun(
-            path.join(outdir, "outfile"),
-            config,
-            'cd ' + outdir + ' && rm -f outtree && ' + asr_prog(c) + ' < $SOURCE.file > ' + asr_prog(c) + '.log',
-            ignore_errors=True)
-        # Manually depend on phy so that we rerun dnapars/dnaml if the input sequences change (without this, dnapars/dnaml will
-        # only get rerun if one of the targets are removed or if the iput asr_config file is changed). IMPORTANT!
-        env.Depends(phylip_out, c['phy'])
-        # Now process the phylip output into something that isn't shit
-        basename = 'asr_input'
-        tgt = env.Command(
-                [path.join(outdir, basename + '.' + ext) for ext in ['nwk', 'svg', 'fa']],
-                [c['seqname_mapping'], phylip_out, c['seqmeta']],
-                # Note that `-` at the beggining lets things keep running if there's an error here; This is
-                # protecting us at the moment from clusters with 2 seqs. We should be catching this further
-                # upstream and handling more appropriately, but for now this is an easy stopgap...
-                "xvfb-run -a bin/process_asr.py --seed " + c['seed'] + " --outdir " + outdir + 
-                    " --basename " + basename + " --seqname-mapping $SOURCES")
-        asr_tree, asr_tree_svg, asr_seqs = tgt
-        # manually depnd on this because the script isn't in first position
-        env.Depends(tgt, 'bin/process_asr.py')
-        env.Depends(tgt, 'bin/plot_tree.py')
-        return [asr_tree, asr_tree_svg, asr_seqs]
-    elif asr_prog(c) == 'raxml':
-        asr_supports_tree = env.SRun(
-            path.join(outdir, 'asr.sup.nwk'),
-            c['pruned_seqs'],
-            # Question should use -T for threads? how many?
-            # Don't know if the reroot will really do what we want here
-            'raxml.py --rapid-bootstrap 30 -x 3243 -o naive0 $SOURCE $TARGET')
-        asr_tree_svg = env.Command(
-            path.join(outdir, 'asr.svg'),
-            [asr_supports_tree, c['seqmeta']],
-            'xvfb-run -a bin/plot_tree.py $SOURCES $TARGET --supports --seed ' + c['seed'])
-        asr_tree = env.Command(
-            path.join(outdir, 'asr.nwk'),
-            asr_supports_tree,
-            'name_internal_nodes.py $SOURCE $TARGET')
-        return [asr_tree, asr_tree_svg, asr_supports_tree]
-    else:
-        print("something has gone terribly wrong")
-
-
-
-#@w.add_target(ingest=True)
-#def asr_input_tree(outdir, c):
-    #return c['_asr_tree'][0]
-
-@w.add_target(ingest=True)
-def asr_tree_svg(outdir, c):
-    return c['_asr_tree'][1]
->>>>>>> 3aa48114
 
 
 # Unseeded cluster analysis metadata:
