#!/usr/bin/env python
# -*- coding: utf-8 -*-
'''
Carry partis output through prepation for display via cftweb application.

This SConstruct does the following:

* Runs process_partis.py for each seed/sequencing-run/parition combination, producing a metadata file of information
* For each such parition, the cluster with the seed is analyzed:
    * Tree construction using `FastTree`
    * Ancestral state reconstruction using `dnapars` or `dnaml`
    * Some SVG visualization
* Results of all these analyses are then pointed to by a merged metadata file, which is then consumed by cftweb

Clusters with only two sequences cannot be analyzed by dnapars, dnaml, or FastTree, and so these are skipped atuomatically.
Additionally, some clusters end up with bad trees after a rerooting step, and also have trouble in our dnaml2tree.py/dnapars.py step.
These are left out of the final `metadata.json` file.
Eventually, all of these cases should be caught and tombstone information should be left in the metadata file capturing as much infomration as possible.

See README for typical environment setup and usage.
'''


# Basic imports
from __future__ import print_function
import os
import sys
import csv
import time
import subprocess
import datetime
import getpass
import itertools
import yaml
import json
import re
import functools as fun
import traceback
import string

from os import path
from warnings import warn


# Nestly things
# this temporarily switches between a local checkout and whatever is installed
# Uncomment this line for a local checkout
#sys.path.append(path.join(os.getcwd(), 'nestly'))
import nestly
from nestly import scons as nestly_scons

# Tripl data modelling
# Uncomment this line for a local checkout
sys.path = [path.join(os.getcwd(), 'tripl')] + sys.path
from tripl import nestly as nestly_tripl


# Partis and datascripts things

# If the PARTIS env var isn't already set, default to $PWD/partis (where we have a git
# submodule checkout; this is needed for bin/process_partis.py)
default_partis_path = path.join(os.getcwd(), 'partis')
partis_path = os.environ.get('PARTIS', default_partis_path)
sys.path.append(path.join(partis_path, 'python'))
import utils as partisutils
print("partis utils loading from:", partisutils.__file__)

# Scons requirements
from SCons.Script import Environment


# Build modules (in site_scons):
import sconsutils
import backtrans_align
import options
import software_versions


# Need this in order to read csv files with sequences in the fields
csv.field_size_limit(sys.maxsize)

# No-op; Prevents analysis warnings
sconsutils #lint


# Set up SCons environment

environ = os.environ.copy()

# install partis path as env var if not already set
environ['PARTIS'] = partis_path

env = Environment(ENV=environ)

# Add stuff to PATH
env.PrependENVPath('PATH', 'bin')
env.PrependENVPath('PATH', 'post_partis/scripts')
env.PrependENVPath('PATH', 'tree')

# Setting up command line arguments/options. See `site_scons/options.py` to see the option parsing setup.
options = options.get_options(env)




# Initialize nestly!
# ==================

# This lets us create parameter nests and run the given pipeline for each combination of nesting parameters.
# It also lets us "pop" out of nesting levels in order to aggregate on nested results.

# Our nesting is going to more or less model the nesting of things in our datapath directory.
# seed > sample > partition

# Here we initialize nestly, and create an scons wrapper for it

build_time = datetime.datetime.now().strftime("%Y-%m-%d %H:%M:%S")

def git(*args):
    return subprocess.check_output(['git'] + list(args))


nest = nestly.Nest()
w = nestly_scons.SConsWrap(nest, options['outdir_base'], alias_environment=env)
w = nestly_tripl.NestWrap(w,
        name='build',
        # Need to base hashing off of this for optimal incrementalization
        metadata={'id': 'cft-build-' + build_time.replace(' ', '-'),
                  'time': build_time,
                  'command': " ".join(sys.argv),
                  'workdir': os.getcwd(),
                  'user': getpass.getuser(),
                  'commit': git('rev-parse', 'HEAD'),
                  # This will be really cool :-)
                  'diff': git('diff'),
                  'status': git('status', '--porcelain')},
        always_build_metadata=options['always_build_metadata'],
        base_namespace='cft',
        id_attrs=['cft.dataset:id', 'cft.build:id'])


# Recording software versions
# ---------------------------

software_versions.add_software_versions(w)



# Dataset nest level
# =================


# A dataset is a collection of data pointed to by one of the infiles.

def dataset_metadata(infile):
    with open(infile) as fp:
        if re.match('.*\.json$', infile):
            d = json.load(fp)
        else:
            d = yaml.load(fp)
    label = (options['dataset_tag'] + '-' if options['dataset_tag'] else '') + d['id']
    outdir = path.join(options['outdir_base'], label)
    return sconsutils.merge_dicts(d, {'id': d['id'] + '-' + time.strftime('%Y.%m.%d'), 'label': label, 'outdir': outdir})

@w.add_nest(full_dump= True,
        label_func= lambda d: d['label'],
        metadata= lambda c, d: {'samples': None},
        id_attrs= ['cft.subject:id', 'cft.sample:id'])
def dataset(c):
    return map(dataset_metadata, options['infiles'])


# Helpers for accessing info about the dataset

def dataset_outdir(c):
    "Returns _dataset_outdir of `c['dataset']`, for easier access via `c` below."
    return c['dataset']['outdir']

def dataset_id(c):
    return c['dataset']['id']


# Helper for running test runs on a subset of the data, togglable via the `--test` cli flag

def wrap_test_run(take_n=2):
    def deco(nestables_fn):
        def f(c):
            nestables = nestables_fn(c)
            nestables = nestables[:take_n]
            return nestables
        f.__name__ = nestables_fn.__name__
        return f if options['test_run'] else nestables_fn
    return deco


# Subject nest level
# ------------------

# We don't really do much here other than nest through the subjects in the input file for the sake of
# establishing the metadata heirarchy

@w.add_nest(label_func=str)
@wrap_test_run(take_n=2)
def subject(c):
    return list(set(sconsutils.get_in(sample, ['meta', 'subject'])
                    for sample_id, sample in c['dataset']['samples'].items()))



# Initialize sample nest
# -----------------------------

# Samples can either point to a specific timepoint through the yaml meta, or can have a "merged" attribute
# value there, if it is a sample composed of many timepoints. These metadata will be processed accordingly.

# Samples can have partitions, and they can also have other-partitions, and seeded partitions.
# These are handled in separate nest loops below, with a pop in between.

# There may eventually be some required arguments here as this is where we get our locus and isotype and such
@w.add_nest(metadata=lambda c, d: sconsutils.merge_dicts(d.get('meta', {}),
                                                    {'id': d['id'], 'seeds': None, 'meta': None}))
@wrap_test_run(take_n=2)
def sample(c):
    # Make sure to add timepoints here as necessary
    return [sconsutils.merge_dicts(sample, {'id': sample_id})
            for sample_id, sample in c['dataset']['samples'].items()
            if sconsutils.get_in(sample, ['meta', 'subject']) == c['subject']]

def locus(c):
    sample = c['sample']
    locus = sample.get('locus') or sample.get('meta').get('locus')
    return locus



# Initialize seed nest
# --------------------

# We start with the seed nest level.
# Herein we'll loop over partitions and fetch the seeded clusters from the partitions of interest, as defined below.
# Eventually, we'll pop off this seed nest level so we can renest these partitions and clusters directly from the sample nest level.

# Initialize our first sub dataset nest level
@w.add_nest(metadata=lambda c, d: sconsutils.merge_dicts(d.get('meta', {}), {'id': d['id']}))
# would like to have a lower number here but sometimes we get no good clusters for the first two seeds?
# (on laura-mb for example).
@wrap_test_run(take_n=4)
def seed(c):
    return [sconsutils.merge_dicts(seed, {'id': seed_id})
            for seed_id, seed in c['dataset']['samples'][c['sample']['id']].get('seeds', {}).items()]

# Some accessor helpers

def timepoint(c):
    return sconsutils.get_in(c, ['sample', 'meta', 'timepoint'])

def is_merged(c):
    return timepoint(c) == 'merged'

def is_unmerged(c):
    return not is_merged(c)




# Seeded partitions nest level
# ---------------------

# For seeded clusters, we pick the "best" logprob partition, and if it doesn't have at least 50 seqs, we keep
# going through partitions until we find a seeded cluster that does.
# In general though, we'll end up with one partition per seed; the "best" according to the logprob.

def seed_cluster(cp, best_plus_i, seed_id):
    i = cp.i_best + best_plus_i
    for cluster in cp.partitions[i]:
        if seed_id in cluster:
            return cluster
    warn("unable to find seed cluster in partition")

def seed_cluster_size(cp, best_plus_i, seed_id):
    return len(seed_cluster(cp, best_plus_i, seed_id))

def partition_metadata(part, cp, best_plus_i, seed=None, other_id=None):
    i = cp.i_best + best_plus_i
    clusters = cp.partitions[i]
    meta = {'id': ('seed-' if seed else 'unseeded-') + (other_id + '-' if other_id else '') + 'part-' + str(best_plus_i),
            'clusters': clusters,
            # Should cluster step be partition step?
            'step': best_plus_i,
            'n_clusters': len(clusters),
            'largest_cluster_size': max(map(len, clusters)),
            'logprob': cp.logprobs[i],
            'partition-file': part['partition-file']}
    if seed:
        meta['seed_cluster_size'] = seed_cluster_size(cp, best_plus_i, seed)
    return sconsutils.merge_dicts(meta, part.get('meta') or {})

# Whenever we iterate over partitions, we always want to assume there could be an `other-partitions` mapping,
# and iterate over all these things, while tracking their other_id keys in the `other-partitions` dict.
def with_other_partitions(node):
    parts = []
    if node.get('partition-file'):
        parts.append(node)
    if node.get('other-partitions'):
        parts += [sconsutils.merge_dicts(part, {'other_id': other_id})
                  for other_id, part in node['other-partitions'].items()
                  if part.get('partition-file')]
    return parts


def valid_cluster(cp, part, clust):
    """Reads the corresponding cluster annotation and return True iff after applying our health metric filters
    we still have greater than 2 sequences (otherwise, we can't build a tree downstream)."""
    _, annotation_list, _ = partisutils.read_output(part['partition-file'], dont_add_implicit_info=True)
    for line in annotation_list:
        if line['unique_ids'] == clust:
            func_list = [partisutils.is_functional(line, iseq) for iseq in range(len(line['unique_ids']))]
            n_good_seqs = func_list.count(True)
            return n_good_seqs > 2
    raise Exception('couldn\'t find requested uids %s in %s' (clust, part['partition-file']))

def valid_seed_partition(cp, part, best_plus_i, seed_id):
    """Reads the corresponding cluster annotation and return True iff after applying our health metric filters
    we still have greater than 2 sequences (otherwise, we can't build a tree downstream)."""
    clust = seed_cluster(cp, best_plus_i, seed_id)
    return valid_cluster(cp, part, clust)

# The actual nest construction for this

# Try to read partition file; If fails, it is possibly because it's empty. Catch that case and warn
def read_partition_file(filename):
    try:
        _, _, cpath = partisutils.read_output(filename, skip_annotations=True)
    except:
        exc_type, exc_value, exc_traceback = sys.exc_info()
        lines = traceback.format_exception(exc_type, exc_value, exc_traceback)
        print(''.join((' ' * 8) + line for line in lines))
        warn("Unable to parse partition file (see error above, ommitting from results): {}".format(filename))
        return []
    return cpath

# note we elide the nested partitions > clusters lists so as not to kill tripl when it tries to load them as a
# value and can't hash
@w.add_nest(metadata=lambda c, d: {'clusters': 'elided'})
@wrap_test_run()
def partition(c):
    """Return the annotations file for a given control dictionary, sans any partitions which don't have enough sequences
    for actual analysis."""
    keep_partitions = []
    for part in with_other_partitions(c['seed']):
        cp = read_partition_file(part['partition-file'])
        if cp:
            # important to start from i_best
            for best_plus_i in range(len(cp.partitions) - cp.i_best):
                meta = partition_metadata(part, cp, best_plus_i, seed=c['seed']['id'], other_id=part.get('other_id'))
                # We only add clusters bigger than two, since we can only make trees if we have hits
                if meta['seed_cluster_size'] > 10:
                    # if we have 10 sequences, assume enough of them will be good
                    keep_partitions.append(meta)
                elif meta['seed_cluster_size'] > 2 and valid_seed_partition(cp, part, best_plus_i, c['seed']['id']):
                    # if less than 10 sequences, make sure we still have enough sequences after health filters
                    keep_partitions.append(meta)
                # Once we get a cluster of size 50, we don't need later cluster steps
                #if meta['seed_cluster_size'] >= 50:
                    #break
                # Ignore the break above... For now, we break as soon as we get a single
                # cluster until psathyrella is able to fix partis to export cluster annotations for all
                # partition steps to the same file.
                break
    return keep_partitions



# The cluster level
# -----------------

# For seeded clusters we only process the seed containing cluster.


# This is a little silly, but gives us the right semantics for partitions > clusters
#w.add('cluster', ['cluster'], metadata=lambda _, cluster_id: {'id': cluster_id}) # set true
@w.add_nest(label_func=lambda d: d['id'])
def cluster(c):
    part = c['partition']
    return [{'id': 'seed-cluster',
             'size': part['seed_cluster_size']}]


def add_cluster_analysis(w):
    @w.add_metadata()
    def _process_partis(outdir, c):
        # Should get this to explicitly depend on cluster0.fa
        sources = [c['partition']['partition-file']]
        perseq_metafile = c['sample'].get('per-sequence-meta-file')
        if perseq_metafile:
            sources.append(perseq_metafile)
        return env.Command(
                [path.join(outdir, x) for x in ['partis_metadata.json', 'cluster_seqs.fa', 'partis_seqmeta.csv']],
                sources,
                'process_partis.py' +
                    ' --remove-stops --remove-frameshifts --remove-mutated-invariants' +
                    ' --partition-file ${SOURCES[0]}' +
                   (' --upstream-seqmeta ${SOURCES[1]}' if perseq_metafile else '') +
                    ' --parameter-dir ' + c['sample']['parameter-dir'] +
                    ' --locus ' + locus(c) +
                    ' --max-sequences 10000' +
                    ' --paths-relative-to ' + dataset_outdir(c) +
                    ' --namespace cft.cluster' +
                    ' --inferred-naive-name ' + options['inferred_naive_name'] +
                  ((" --always-include " + ','.join(c['sample']['seeds'])) if c['sample'].get('seeds') else '') +
                   (' --partition {}'.format(c['partition']['step']) if c.get('seed') else '') +
                   (' --cluster {}'.format(c['cluster']['sorted_index']) if not c.get('seed') else '') +
                    ' --cluster-meta-out ${TARGETS[0]}' +
                    ' --seqs-out ${TARGETS[1]}' +
                    ' --seqmeta-out ${TARGETS[2]}')

    @w.add_target(ingest=True)
    def partis_metadata(outdir, c):
        return c['_process_partis'][0]

    @w.add_target()
    def inseqs(outdir, c):
        return c['_process_partis'][1]

    @w.add_target()
    def partis_seqmeta(outdir, c):
        return c['_process_partis'][2]



    # Sequence Alignment
    # ------------------

    backtrans_align.add(env, w)


    # On with trees and other things...
    # ---------------------------------

    # use fasttree to make newick tree from sequences
    @w.add_target()
    def fasttree(outdir, c):
        return env.SRun(
            path.join(outdir, "fasttree.nwk"),
            c['aligned_inseqs'],
            "FastTree -nt -quiet $SOURCE > $TARGET 2> $TARGET-.log")

    # @w.add_target(ingest=True)
    # def selection_metrics(baseoutdir, c):
    #     outdir = path.join(baseoutdir, 'selection-metrics')
    #     return env.Command(
    #         [path.join(outdir, "tree-stats.json")],
    #         [path.join(baseoutdir, "fasttree.nwk"), c['aligned_inseqs']],  # sources # don't use fasttree any more
    #         # TODO lonr a.t.m. is still making its own trees, which should probably change TODO
    #         "%s/bin/calculate_tree_metrics.py --seqfile ${SOURCES[1]} XXX --treefile ${SOURCES[0]} XXX --outfile ${TARGETS[0]} --naive-seq-name %s --debug" % (partis_path, options['inferred_naive_name'])
    #     )

    @w.add_nest(metadata=lambda c, d: d)
    def reconstruction(c):
        return [{'id': prune_strategy + '-' + asr_prog,
                 'prune_strategy': prune_strategy,
                 'asr_prog': asr_prog,
                 # Just 100 for everyone now
                 'prune_count': 100}
                 for prune_strategy, asr_prog
                 in itertools.product(
                     ['min_adcl', 'seed_lineage'] if 'seed' in c else ['min_adcl'],
                     #['dnaml', 'ecgtheow']]
                     # ^ in the future?
                     ['dnaml'])]

    # calculate list of sequences to be pruned
    @w.add_target()
    def pruned_ids(outdir, c):
        recon = c['reconstruction']
        builder = fun.partial(env.SRun, srun_args='`minadcl_srun_args.py $SOURCE`') \
                if recon['prune_strategy'] == 'min_adcl' \
                else env.Command
        return builder(
            path.join(outdir, "pruned_ids.txt"),
            c['fasttree'],
            "prune.py -n " + str(recon['prune_count'])
                + ((" --always-include " + ','.join(c['sample']['seeds'])) if c['sample'].get('seeds') else '')
                + " --strategy " + recon['prune_strategy']
                + " --naive %s" % options['inferred_naive_name']
                + (" --seed " + c['seed']['id'] if 'seed' in c else '')
                + " $SOURCE $TARGET")


    if options['fasttree_png']:
        # create png showing included seqs (kept in pruning) as red
        @w.add_target()
        def pruned_cluster_fasttree_png(outdir, c):
            cluster = c['cluster']
            max_cluster_size = 4500
            if cluster.get('size') < max_cluster_size:
                pruned_cluster_fasttree_png = env.Command(
                    path.join(outdir, "pruned_cluster_fasttree.png"),
                    [c["fasttree"], c["pruned_ids"]],
                    # The `-` at the start here tells scons to ignore if it doesn't build; this may occasionally be
                    # the case for large clusters. Also, redirect stdin/out to dev/null because the errors messages
                    # here can be pretty noisy.
                    "- xvfb-run -a bin/annotate_fasttree_tree.py $SOURCES " + " --naive %s" % options['inferred_naive_name'] +
                        (" --seed " + c['seed']['id'] if 'seed' in c else '')  +
                        " --output-path $TARGET &>> /dev/null" )
                env.Depends(pruned_cluster_fasttree_png, "bin/annotate_fasttree_tree.py")
                return pruned_cluster_fasttree_png

    @w.add_target()
    def cluster_mapping(outdir, c):
        if c['reconstruction']['prune_strategy'] == 'min_adcl':
            return env.SRun(
                path.join(outdir, 'cluster_mapping.csv'),
                [c['fasttree'], c['pruned_ids']],
                'minadcl_clusters.py $SOURCES $TARGET',
                srun_args='`minadcl_clusters_srun_args.py $SOURCE`')


    # prune out sequences to reduce taxa, making sure to cut out columns in the alignment that are now entirely
    # gaps from insertions in sequences that have been pruned out.
    @w.add_target()
    def pruned_seqs(outdir, c):
        return env.Command(
            path.join(outdir, "pruned.fa"),
            [c['pruned_ids'], c['aligned_inseqs']],
            "seqmagick convert --include-from-file $SOURCES - | " +
            "seqmagick convert --squeeze - $TARGET")


    @w.add_target(ingest=True, attr_map={'bio.seq:id': 'sequence', 'cft.timepoint:id': 'timepoint',
        #'cft.seq:multiplicity': 'multiplicity'})
        'cft.seq:multiplicity': 'multiplicity', 'cft.seq:cluster_multiplicity': 'cluster_multiplicity'})
    def seqmeta(outdir, c):
        """The merge of process_partis output with pre sequence metadata spit out by datascripts containing
        timepoint mappings. Base input multiplicity is coded into the original input sequence names from vlad as N-M,
        where N is the ranking of vlads untrimmed deduplication, and M is the multiplicity of said deduplication."""
        # This option controls which sequences get joined on in the merge for the partis_seqmeta file, which has
        # orig/new names, joined on sequence from the other file
        sources = {'--partis-seqmeta': c['partis_seqmeta'],
                   '--cluster-mapping': c['cluster_mapping'] if c['reconstruction']['prune_strategy'] == 'min_adcl' else None,
                   '--pruned-ids': c['pruned_ids'] if c['reconstruction']['prune_strategy'] == 'seed_lineage' else None, 
                  }
        sources = {k: v for k, v in sources.items() if v}
        base_call = 'aggregate_minadcl_cluster_multiplicities.py '
        for i, (k, v) in enumerate(sources.items()):
            base_call += k + ' ${SOURCES[' + str(i) + ']} '
        return env.Command(path.join(outdir, 'seqmeta.csv'), sources.values(), base_call + '$TARGET')

    @w.add_target()
    def _phy(outdir, c):
        "Save seqs in phylip format for dnaml, renaming sequences as necessary to avoid seqname limits"
        return env.Command(
            [path.join(outdir, x) for x in ('pruned.phy', 'seqname_mapping.csv')],
            c['pruned_seqs'],
<<<<<<< HEAD
            'make_phylip.py $SOURCE $TARGETS --inferred-naive-name ' + options['inferred_naive_name'])
=======
            'make_phylip.py $SOURCE $TARGETS --dont-rename ' + options['inferred_naive_name'])
>>>>>>> 9aa75004


    @w.add_target()
    def phy(outdir, c):
        return c['_phy'][0]

    @w.add_target()
    def seqname_mapping(outdir, c):
        """Seqname translations for reinterpretting dnaml output in terms of original seqnames, due to phylip name
        length constraints."""
        return c['_phy'][1]


    # Run dnapars/dnaml by passing in the "config file" as stdin hoping the menues all stay sane
    # (Aside: If gets any messier can look at Expect; https://en.wikipedia.org/wiki/Expect)
    @w.add_target()
    def _asr(outdir, c):
        "run dnapars/dnaml (from phylip package) to create tree with inferred sequences at internal nodes"
        asr_prog = c['reconstruction']['asr_prog']
        if asr_prog in {'dnapars', 'dnaml'}:
            config = env.Command(
                path.join(outdir, asr_prog + ".cfg"),
                c['phy'],
<<<<<<< HEAD
                'python bin/mkconfig.py $SOURCE ' + asr_prog + '> $TARGET')
=======
                'python bin/mkconfig.py $SOURCE ' + asr_prog + ' --inferred-naive-name ' + options['inferred_naive_name'] + '> $TARGET')
>>>>>>> 9aa75004
            phylip_out = env.SRun(
                path.join(outdir, "outfile"),
                config,
                'cd ' + outdir + ' && rm -f outtree && ' + asr_prog + ' < $SOURCE.file > ' + asr_prog + '.log')
                #ignore_errors=True) # before; dropping
            # Manually depend on phy so that we rerun dnapars/dnaml if the input sequences change (without this, dnapars/dnaml will
            # only get rerun if one of the targets are removed or if the iput asr_config file is changed). IMPORTANT!
            env.Depends(phylip_out, c['phy'])
            # Now process the phylip output into something that isn't shit
            basename = 'asr'
            tgt = env.Command(
                    [path.join(outdir, basename + '.' + ext) for ext in ['nwk', 'svg', 'fa']],
                    [c['seqname_mapping'], phylip_out, c['seqmeta']],
                    # Note that adding `-` at the beginning of this command string can keep things running if
                    # there's an error trying to build a tree from 2 sequences; should be filtered prior now...
                    "xvfb-run -a bin/process_asr.py"
                        + (" --seed " + c['seed']['id'] if 'seed' in c else '')
                        + " --outdir " + outdir
                        + " --basename " + basename
                        + " --inferred-naive-name " + options['inferred_naive_name']
                        + " --seqname-mapping $SOURCES")
            asr_tree, asr_tree_svg, asr_seqs = tgt
            # manually depnd on this because the script isn't in first position
            env.Depends(tgt, 'bin/process_asr.py')
            env.Depends(tgt, 'bin/plot_tree.py')
            return [asr_tree, asr_tree_svg, asr_seqs]
        elif asr_prog == 'raxml':
            asr_supports_tree = env.SRun(
                path.join(outdir, 'asr.sup.nwk'),
                c['pruned_seqs'],
                # Question should use -T for threads? how many?
                # Don't know if the reroot will really do what we want here
                'raxml.py --rapid-bootstrap 30 -x 3243 -o %s $SOURCE $TARGET' % options['inferred_naive_name'])
            asr_tree_svg = env.Command(
                path.join(outdir, 'asr.svg'),
                [asr_supports_tree, c['seqmeta']],
                'xvfb-run -a bin/plot_tree.py $SOURCES $TARGET --supports --inferred-naive-name ' + options['inferred_naive_name']
                    + (' --seed ' + c['seed'] if 'seed' in c else ''))
            asr_tree = env.Command(
                path.join(outdir, 'asr.nwk'),
                asr_supports_tree,
                'name_internal_nodes.py $SOURCE $TARGET')
            return [asr_tree, asr_tree_svg, asr_supports_tree]
        else:
            print("something has gone terribly wrong")


    @w.add_target(ingest=True)
    def selection_metrics(baseoutdir, c):
        outdir = path.join(baseoutdir, 'selection-metrics')
        new_partis_infname = path.join(baseoutdir, 'asr-with-only-Ns.fa')
        extra_ambig_chars = 'RYSWKMBDHV'
        ambiguous_char_translations = string.maketrans(extra_ambig_chars, ''.join('N' for _ in range(len(extra_ambig_chars))))
        seqfos = utils.read_fastx(path.join(baseoutdir, 'asr.fa'))
        with open(new_partis_infname, 'w') as nfile:
            for sfo in seqfos:
                nfile.write('>%s\n%s\n' % (sfo['name'], sfo['seq'].translate(ambiguous_char_translations)))
        return env.Command(
            [path.join(outdir, "selection-metric-annotations.yaml")],
            [new_partis_infname, path.join(baseoutdir, 'asr.nwk')],  # sources
            "%s/bin/partis annotate --parameter-dir %s --all-seqs-simultaneous --get-tree-metrics --infname ${SOURCES[0]} --treefname ${SOURCES[1]} --outfname ${TARGETS[0]}" % (partis_path, c['sample']['parameter-dir'])
        )

    #@w.add_target(ingest=True)
    #def asr_input_tree(outdir, c):
        #return c['_asr'][0]

    @w.add_target(ingest=True)
    def asr_tree_svg(outdir, c):
        return c['_asr'][1]

    #@w.add_target()
    #def asr_supports_tree(outdir, c):
        #vals = c['_asr']
        #if len(vals) > 2:
            #return c['_asr'][2]

    #@w.add_target(ingest=True)
    #def _asr(outdir, c):
        #return env.Command(
            #[path.join(outdir, 'asr_tree.nwk'), path.join(outdir, 'asr_seqs.fa')],
            #[c['asr_input_tree'], c['pruned_seqs']],
            #'joker.py ' + ('--no-reroot ' if asr_prog(c) == 'raxml' else '') + '-t $SOURCES $TARGETS')

    #@w.add_target(ingest=True)
    #def asr_tree(outdir, c):
        #return c['_asr'][0]

    #@w.add_target(ingest=True)
    #def asr_seqs(outdir, c):
        #return c['_asr'][1]

    @w.add_target(ingest=True)
    def asr_tree(outdir, c):
        return c['_asr'][0]

    @w.add_target(ingest=True)
    def asr_seqs(outdir, c):
        return c['_asr'][2]


    @w.add_target(ingest=True)
    def cluster_aa(outdir, c):
        return env.Command(
            path.join(outdir, 'cluster_aa.fa'),
            c['asr_seqs'],
            "sed 's/\?/N/g' $SOURCE | seqmagick convert --translate dna2protein - $TARGET")



# Temporarily turn off to debug above
# Now actually add all of these build targets
add_cluster_analysis(w)



# Popping out
# -----------

# Here we pop off the "seed" nest level and everything down from it.
# We're doing this so we can add_cluster_analysis for the unseeded runs.

w.pop('seed')



# Unseeded cluster analysis
# -------------------------


# Now we define a function that builds the cluster analysis defined above for the unseeded
# partitions/clusters. We do this so that the functions names we use for building things with nestly don't
# overlap with those defined for the seeded analysis above

def add_unseeded_analysis(w):

    # Setting up the partition nest level

    # Each c["partition"] value actually points to the annotations for that partition... a little weird but...
    @w.add_nest(metadata=lambda c, d: {'clusters': 'elided', 'cp': 'elided'})
    @wrap_test_run()
    def partition(c):
        """Return the annotations file for a given control dictionary, sans any partitions which don't have enough sequences
        for actual analysis."""
        def meta(part):
            cp = read_partition_file(part['partition-file'])
            if cp:
                return sconsutils.merge_dicts(partition_metadata(part, cp, 0, other_id=part.get('other_id')),
                                         {'cp': cp})
        return filter(None, map(meta, with_other_partitions(c['sample'])))

    def has_seeds(cluster, c):
        """Manual selection of seeds to check for from Laura; If this becomes generally useful can put in a
        data hook."""
        # Is the len(clusters) check working here?
        return any((('BF520.1-ig' + x) in cluster) for x in ['h', 'k']) and len(cluster) > 2

    # Add cluster nesting level

    @w.add_nest(label_func=lambda d: d['id'])
    def cluster(c):
        part = c['partition']
        cp = part['cp']
        return [{'id': 'clust-' + str(i),
                 'sorted_index': i,
                 'unique_ids': clust,
                 'size': len(clust)}
                for i, clust
                # Sort by len (dec) and apply index i
                in enumerate(sorted(c['partition']['clusters'], key=len, reverse=True))
                # Select top N or any matching seeds of interest
                if (len(clust) > 5) and (i < options['depth'] or has_seeds(clust, c)) and valid_cluster(cp, part, clust)]


    # Finally call out to the separate cluster analyses as defined above
    add_cluster_analysis(w)

    # end function


# Then we immediately call this function we define

add_unseeded_analysis(w)


# Write metadata
# --------------------

# could also do this by a final w.pop('dataset'), but we want a little more control here for snapshots

w.pop('subject')

@w.add_target()
def metadata_snapshot(outdir, c):
    return env.Command(
            path.join(outdir, time.strftime('%Y-%m-%d') + '-metadata.json'),
            path.join(outdir, 'metadata.json'),
            'cp $SOURCE $TARGET')

w.pop('dataset')

<|MERGE_RESOLUTION|>--- conflicted
+++ resolved
@@ -552,12 +552,7 @@
         return env.Command(
             [path.join(outdir, x) for x in ('pruned.phy', 'seqname_mapping.csv')],
             c['pruned_seqs'],
-<<<<<<< HEAD
             'make_phylip.py $SOURCE $TARGETS --inferred-naive-name ' + options['inferred_naive_name'])
-=======
-            'make_phylip.py $SOURCE $TARGETS --dont-rename ' + options['inferred_naive_name'])
->>>>>>> 9aa75004
-
 
     @w.add_target()
     def phy(outdir, c):
@@ -580,11 +575,7 @@
             config = env.Command(
                 path.join(outdir, asr_prog + ".cfg"),
                 c['phy'],
-<<<<<<< HEAD
                 'python bin/mkconfig.py $SOURCE ' + asr_prog + '> $TARGET')
-=======
-                'python bin/mkconfig.py $SOURCE ' + asr_prog + ' --inferred-naive-name ' + options['inferred_naive_name'] + '> $TARGET')
->>>>>>> 9aa75004
             phylip_out = env.SRun(
                 path.join(outdir, "outfile"),
                 config,
