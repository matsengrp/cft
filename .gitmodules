--- conflicted
+++ resolved
@@ -1,12 +1,9 @@
 [submodule "partis"]
 	path = partis
 	url = git@github.com:psathyrella/partis.git
-<<<<<<< HEAD
 [submodule "auspice"]
 	path = auspice
 	url = https://github.com/nextstrain/auspice.git
-=======
 [submodule "datascripts"]
 	path = datascripts
-	url = git@github.com:psathyrella/datascripts.git
->>>>>>> 05da0510
+	url = git@github.com:psathyrella/datascripts.git