#!/usr/bin/env python
# -*- coding: utf-8 -*-
"""
Python modules for processing partis output.

Input annotations csv file and output fasta files.
"""

import pandas as pd
import argparse
import os
import os.path
import itertools
import json
import time
import re
from Bio import SeqIO
from Bio.Seq import Seq
from Bio.SeqRecord import SeqRecord

import sys
import textwrap


partis_path = os.environ.get('PARTIS')
if not partis_path or not os.path.exists(partis_path):
    msg = """\
    Must set environment variable PARTIS to point to an `partis` installation.
    You can clone the partis repo with,
        git clone --depth 1 git@github.com:psathyrella/partis.git
        export  PARTIS=$PWD/partis
    """
    print(textwrap.dedent(msg))
    sys.exit(1)

sys.path.insert(1, os.path.join(partis_path, 'python'))
import utils
import glutils


def parse_args():

    def existing_file(fname):
        """
        Argparse type for an existing file
        """
        if not os.path.isfile(fname):
            raise ValueError('Invalid file: ' + str(fname))
        return fname

    parser = argparse.ArgumentParser(description=__doc__)
    parser.add_argument(
        '--annotations',
        help='input cluster annotations csv',
        type=existing_file, required=True)
    parser.add_argument(
        '--partition',
        help='input cluster partition csv',
        type=existing_file, required=True)
    parser.add_argument(
        '--cluster_base',
        help='basename for clusters',
        default='cluster')
    parser.add_argument(
        '--output_dir',
        default='.',
        help='directory for output files')
    log_or_param_dir = parser.add_mutually_exclusive_group(required=True)
    log_or_param_dir.add_argument(
        '--partis_log',
        help='log file containing relevant information about partis run (required if --param_dir not specified)',
        type=existing_file)
    log_or_param_dir.add_argument(
        '--param_dir',
        help='parameter directory passed to partis call',
        type=str)
    #parser.add_argument('--select_clustering', dest='select_clustering',
    #        help='choose a row from partition file for a different cluster',
    #        default=0, type=int)

    return parser.parse_args()


def process_log_file(log_file):
    """
    Get function call from log file that will include information about
    location of inferred germlines, which chain we're using, etc.
    """

    # assumes function call is first line of log file
    # eventually i think duncan wants to append "CALL" or something like it
    # to the function call so it can be reliably searched for.
    # but for now we'll assume it's the first line, which it is.
    with open(log_file, 'r') as partis_log:
        call = partis_log.readline()

    call_args = call.split()
    if not any([list_item.startswith('--') for list_item in call_args]):
        # if there are command line arguments in the first line then
        # it is probably a command. otherwise this won't have any good
        # information for us.
        raise Exception('First line of provided log file not a valid partis command: {}'.format(call))

    if not '--chain' in call_args:
        # partis default is heavy chain
        chain = 'h'
    else:
        chain = call_args[1+call_args.index('--chain')]

    if not '--param_dir' in call_args:
        # currently we use IMGT germlines if no cached parameters provided.
        # we have no other way of getting this information since it's printed
        # to stdout if it's not provided. should we assume it's always
        # provided?
        inferred_gls = partis_path + '/data/germlines/human'
    else:
        inferred_gls = call_args[1+call_args.index('--param_dir')] + \
                '/hmm/germline-sets'

    # if the parameter file is not an absolute path then we don't know where
    # to look since we don't know where partis was run from!
    # so for now we'll spit an error
    if not os.path.isabs(inferred_gls):
        raise ValueError('Parameter directory must be an absolute path: ' \
                + str(inferred_gls))

    # even if the path is absolute it might have been deleted...
    if not os.path.isdir(inferred_gls):
        raise ValueError('Invalid parameter directory: ' + str(inferred_gls))

    return chain, inferred_gls


def process_data(annot_file, part_file, chain, glpath):
    """
    Melt data into dataframe from annotations and partition files
    """

    seed_ids = []
    part_df = pd.read_csv(part_file, converters={'seed_unique_id':str})
    if 'seed_unique_id' in part_df.columns:
        seed_ids = part_df.loc[0]['seed_unique_id'].split(':')

    #if args.select_clustering > 0:
    #    # we'll need to do a little poking at the partition file and to
    #    # reassign columns 'unique_ids', 'seqs' and 'naive_seq' to their
    #    # preferred partition values
    #    # basically create a dictionary with the annotations and then
    #    # repartition based on the selected partition
    #    annotations = select_different_cluster(args, annotations)

    output_df = pd.DataFrame()
    annotations = pd.read_csv(annot_file, dtype=object)
    glfo = glutils.read_glfo(glpath, chain=chain)
    to_keep = ['unique_ids', 'seqs', 'v_gene', 'd_gene', 'j_gene', 'cdr3_length']
    for idx, cluster in annotations.fillna('').iterrows():
        current_df = pd.DataFrame()
<<<<<<< HEAD
        seq_ids = cluster['unique_ids'].split(':')
        unique_ids = [('seed_' if seq_id in seed_ids else '')+seq_id for seq_id in seq_ids]
        unique_ids.append('naive'+str(idx))
        seqs = cluster.get('input_seqs', cluster.get('seqs')).split(':')
        seqs.append(cluster['naive_seq'])

        # sometimes we'll have duplicate IDs, which is a no-no for
        # FastTree, so we'll group them together with set()
        idseqs = list(set(zip(unique_ids, seqs)))
        unique_ids, seqs = zip(*idseqs)
        current_df['unique_ids'] = unique_ids
        current_df['seqs'] = seqs
=======
        line = cluster.to_dict()
        utils.process_input_line(line)
        utils.add_implicit_info(glfo, line)
        for col in to_keep:
            current_df[col] = line[col]
>>>>>>> e20a57ae
        current_df['cluster'] = str(idx)
        current_df['has_seed'] = any(seed_id in line['unique_ids'] for seed_id in \
                seed_ids)
        current_df['seed_ids'] = ':'.join(seed_ids)
        current_df['cdr3_start'] = line['codon_positions']['v']
        for gene in 'vdj':
            for pos in ['start', 'end']:
                current_df[gene+'_'+pos] = line['regional_bounds'][gene][pos.startswith('e')]
        output_df = pd.concat([output_df, current_df])

    return output_df


def write_json(df, fname, mod_date, cluster_base, annotations, partition, meta):
    """
    Write metatdata to json file from dataframe
    """

    # We want to know the individual (patient) identifier, the
    # timepoint (when sampled), the seed sequence name, and the
    # gene name.  Ideally this would be explicitly provided in the
    # json data, but instead we must extract it from the
    # paths provided in the json data.
    #
    # Given a partial path like, "QA255.016-Vh/Hs-LN2-5RACE-IgG-new"
    # "QA255"       - individual (patient) identification
    # "016"         - seed sequence name
    # "Vh"          - gene name.  Vh and Vk are the V heavy chain (IgG) vs. V kappa (there is also Vl which mean V lambda)
    # "LN2"         - timepoint.  LN1 and LN2 are early timepoints and LN3 and LN4 are late timepoints.
    #
    # "Hs-LN2-5RACE-IgG-new" is the name of the sequencing run,
    #
    # This currently will only work if the output files are spat into a directory
    # of the form "/path/to/output/QA255.016-Vh/Hs-LN2-5RACE-IgG-new/*.fa"
    # Otherwise no new fields will be added.

    def merge_two_dicts(dict1, dict2):
        """
        Merge two dictionaries into a copy
        """
        merged_dict = dict1.copy()
        merged_dict.update(dict2)
        return merged_dict


    def jsonify(df, cluster_id, mod_date, cluster_base, meta):
        data = df.iloc[0]
        return merge_two_dicts({
            'file': cluster_base+cluster_id+'.fa',
            'cluster_id': cluster_id,
            'v_gene': data['v_gene'],
            'v_start': data['v_start'],
            'v_end': data['v_end'],
            'd_gene': data['d_gene'],
            'd_start': data['d_start'],
            'd_end': data['d_end'],
            'j_gene': data['j_gene'],
            'j_start': data['j_start'],
            'j_end': data['j_end'],
            'cdr3_length': data['cdr3_length'],
            'cdr3_start': data['cdr3_start'],
            'seed': data['seed_ids'],
            'has_seed': str(data['has_seed']),
            'last_modified': time.ctime(mod_date),
            'annotation_file': annotations,
            'partition_file': partition
        }, meta)

    arr = [jsonify(g, k, mod_date, cluster_base, meta) \
            for k,g in df.groupby(['cluster'])]
    with open(fname, 'wb') as outfile:
        json.dump(arr,
                  outfile,
                  sort_keys=True,
                  indent=4,
                  separators=(',', ': '))


def iter_seqs(df):
    for row in df.itertuples():
        yield SeqRecord(Seq(row.seqs), id=row.unique_ids, description='')


def write_fasta(df, fname):
    print("writing {}".format(fname))
    with open(fname, 'w') as fh:
        SeqIO.write(iter_seqs(df), fh, "fasta")

    
def write_separate_fasta(df, output_dir, cluster_base):
    for k,g in df.groupby(['cluster']):
        fname = os.path.join(output_dir, cluster_base+'{}.fa'.format(k))
        write_fasta(g, fname)


def write_melted_partis(df, fname):
    """
    Cassie and other Overbaugh group members sometimes prefer output
    in a csv file with cluster assignments so they can be sorted by other
    metadata related to the read.

    Here we'll just scrape out the cluster information and read IDs and
    output them into a flattened csv file.
    """

    df.to_csv(
        fname,
        index=False,
        columns=[
            'unique_ids', 'v_gene', 'd_gene', 'j_gene', 'cdr3_length',
            'cluster', 'has_seed'
        ])


def main():
    """
    Run and save cluster file processing.
    """

    args = parse_args()

    if not os.path.exists(args.output_dir):
        os.makedirs(args.output_dir)

    # get metadata
    regex = re.compile(r'^(?P<pid>[^.]*).(?P<seedid>[0-9]*)-(?P<gene>[^/]*)/[^-]*-(?P<timepoint>[^-]*)')
    m = regex.match('/'.join(args.output_dir.split('/')[-2:]))
    meta = {}
    if m:
        meta = m.groupdict()
    else:
        raise Exception('--output_dir needs to be of the form "/path/to/output/QA255.016-Vh/Hs-LN2-5RACE-IgG"')

    if args.partis_log is not None:
        chain, inferred_gls = process_log_file(args.partis_log)
    else:
        chain = meta['gene'][1].lower()
        inferred_gls = args.param_dir + '/hmm/germline-sets'

    melted_annotations = process_data(args.annotations,
                                      args.partition,
                                      chain,
                                      inferred_gls)

    write_separate_fasta(melted_annotations,
                         args.output_dir,
                         args.cluster_base)

    write_melted_partis(melted_annotations,
                        os.path.join(args.output_dir, 'melted.csv'))

    write_json(melted_annotations,
               os.path.join(args.output_dir, 'metadata.json'),
               os.path.getmtime(args.annotations),
               args.cluster_base,
               args.annotations,
               args.partition,
               meta)


if __name__ == '__main__':
    main()<|MERGE_RESOLUTION|>--- conflicted
+++ resolved
@@ -155,26 +155,11 @@
     to_keep = ['unique_ids', 'seqs', 'v_gene', 'd_gene', 'j_gene', 'cdr3_length']
     for idx, cluster in annotations.fillna('').iterrows():
         current_df = pd.DataFrame()
-<<<<<<< HEAD
-        seq_ids = cluster['unique_ids'].split(':')
-        unique_ids = [('seed_' if seq_id in seed_ids else '')+seq_id for seq_id in seq_ids]
-        unique_ids.append('naive'+str(idx))
-        seqs = cluster.get('input_seqs', cluster.get('seqs')).split(':')
-        seqs.append(cluster['naive_seq'])
-
-        # sometimes we'll have duplicate IDs, which is a no-no for
-        # FastTree, so we'll group them together with set()
-        idseqs = list(set(zip(unique_ids, seqs)))
-        unique_ids, seqs = zip(*idseqs)
-        current_df['unique_ids'] = unique_ids
-        current_df['seqs'] = seqs
-=======
         line = cluster.to_dict()
         utils.process_input_line(line)
         utils.add_implicit_info(glfo, line)
         for col in to_keep:
             current_df[col] = line[col]
->>>>>>> e20a57ae
         current_df['cluster'] = str(idx)
         current_df['has_seed'] = any(seed_id in line['unique_ids'] for seed_id in \
                 seed_ids)
