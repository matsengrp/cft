#!/usr/bin/env python
# -*- coding: utf-8 -*-
"""
Return a reduced set of taxa based on either seed lineage selection ("pruning")
or min ADCL selection ("trimming").
"""

from ete3 import Tree
from process_asr import find_node, reroot_tree

import subprocess
import tempfile
import argparse


<<<<<<< HEAD
def seed_lineage_selection(args):
    """
    Take the closest taxa on subtrees branching off the root (naive) to seed lineage.
    E.g. given (((seed:1,(l3:1,l4:2)s2:1,(l5:3,l6:4)s3:1)b:1,(l1:1,l2:2)s1:1),naive0:1);

	     /-seed
	    |
	    |   /-l3
	  /-|--|
	 |  |   \-l4
	 |  |
	 |  |   /-l5
       /-|   \-|
      |  |      \-l6
      |  |
    --|  |   /-l1
      |   \-|
      |      \-l2
      |
       \-naive0

    return (naive0, l3, l1, l5, seed)

    We cycle through these subtrees from root to seed, always taking the
    closest taxon to the root to seed lineage, until we have gotten the required
    number of taxa.
    """
    tree = copy.deepcopy(args.tree)
=======
def lineage_selection(args):
    tree = args.tree
>>>>>>> d0a0edee
    naive_node = find_node(tree, args.naive)
    tree.set_outgroup(naive_node)
    tree = reroot_tree(tree, args.naive)

    # Collect ids of nodes on the seed lineage.
    seed_node = find_node(tree, args.seed)
    if args.seed is 'seed' and seed_node is None:
        seed_node = tree.get_farthest_leaf()[0]

    # Set args.n_keep to the number of leaves minus 1 (the naive counts as a
    # leaf) if args.n_keep is smaller than this quantity.
    args.n_keep = min(args.n_keep, len(tree) - 1)

    distance_dict = {}
    def distances(lineage_node, leaf):
        if leaf not in distance_dict:
            distance_dict[leaf] = lineage_node.get_distance(leaf)
        return distance_dict[leaf]

    # Iterate over seed lineage and find closest taxon from each branch, and
    # repeat until we have args.n_keep leaf sequences.
    leaves_to_keep = set()
    # Extract the sequence of nodes on lineage from root to seed.
    # Note: ete doc suggests get_ancestors() would include the seed node, but it doesn't.
    #       "Returns the list of all ancestor nodes from current node to the current tree root"
    # Note this slicing (::-1) reverses the order, so we do indeed go from root to seed.
    seed_lineage = seed_node.get_ancestors()[::-1] + [seed_node]
    # We'll build a list of the subtrees off the seed lineage.
    subtrees = []
    for i, lineage_node in enumerate(seed_lineage[:-1]):
        for subtree in lineage_node.children:
            # The subtree that continues down the seed lineage doesn't count.
            if subtree != seed_lineage[i+1]:
                subtrees.append(subtree)
    # Repeatedly pass through this list of subtrees, grabbing the one
    # closest leaf (to the seed lineage) from each, until we get how many we
    # need.
    while len(leaves_to_keep) < args.n_keep:
        for subtree in subtrees:
            # Obtain all the leaves in this subtree that aren't already in leaves_to_keep.
            leaves = [leaf for leaf in subtree.iter_leaves() if leaf not in leaves_to_keep]
            if leaves:
                # Add the leaf that's the closest to the seed lineages.
                # Use subtree.up so that we are getting the distance from the
                # node on the lineage from root to seed (rather than the root
                # of the subtree).
                leaves_to_keep.add(min(leaves, key=lambda leaf: distances(subtree.up, leaf)))
                if len(leaves_to_keep) == args.n_keep:
                    break

    # Explicitly yield the naive node, becaue it's not a leaf in the rerooted tree.
    yield naive_node.name
    for leaf in leaves_to_keep:
        yield leaf.name
    # Same for the seed node.
    yield seed_node.name


def with_temporary_handle(lines):
    """
    Given some lines of text to be placed in a temporary file, returns a decorator function that immediately
    calls the decorated function with as sole argument a temporary file containing the given lines of text.
    Closes the named temporary file when done.
    """
    def deco(f):
        handle = tempfile.NamedTemporaryFile("w+")
        handle.writelines([line + "\n" for line in lines])
        handle.flush()
        f(handle)
        handle.close()
        return f
    return deco


def min_adcl_selection(args):
    """
    Minimize ADCL for a tree.
    """
    tipnames = [t.name for t in args.tree.iter_leaves()]
    if len(tipnames) <= args.n_keep:
        return tipnames
    else:
        results = []
        @with_temporary_handle([args.seed, args.naive])
        def always_include(ai_handle):
            command = "rppr min_adcl_tree --algorithm pam --leaves".split(" ") \
                + [args.n_keep, "--always-include", ai_handle.name, args.tree_file]
            command = map(str, command)
            results.append(subprocess.check_output(command))
        cut_names = [n for n in results[0].split("\n")]
        return (x for x in tipnames if x not in cut_names)


def tree_arg(tree_arg_value):
    return Tree(tree_arg_value, format=1)


def get_args():
    parser = argparse.ArgumentParser(description=__doc__)
    parser.add_argument(
        'tree_file',
        help='input newick tree file')
    parser.add_argument(
        '--strategy', type=str, choices=["min_adcl", "seed_lineage"], default="seed_lineage")
    parser.add_argument(
        '--naive', type=str, help='id of root [default \'naive0\']', default='naive0')
    parser.add_argument(
        '--seed', type=str, help='id of leaf [default \'seed\']', default='seed')
    parser.add_argument(
        '-n', '--n-keep', type=int,
        help='number of sequences to keep [default: 100]', default=100)
    args = parser.parse_args()
    args.tree = tree_arg(args.tree_file)
    return args


def main(args):
    selection_fn = seed_lineage_selection if args.strategy == "seed_lineage" else min_adcl_selection
    for name in selection_fn(args):
        # Writes to stdout
        print name


if __name__ == "__main__":
    main(get_args())<|MERGE_RESOLUTION|>--- conflicted
+++ resolved
@@ -13,7 +13,6 @@
 import argparse
 
 
-<<<<<<< HEAD
 def seed_lineage_selection(args):
     """
     Take the closest taxa on subtrees branching off the root (naive) to seed lineage.
@@ -41,11 +40,7 @@
     closest taxon to the root to seed lineage, until we have gotten the required
     number of taxa.
     """
-    tree = copy.deepcopy(args.tree)
-=======
-def lineage_selection(args):
     tree = args.tree
->>>>>>> d0a0edee
     naive_node = find_node(tree, args.naive)
     tree.set_outgroup(naive_node)
     tree = reroot_tree(tree, args.naive)
@@ -122,7 +117,7 @@
 
 def min_adcl_selection(args):
     """
-    Minimize ADCL for a tree.
+    Minimize ADCL for a tree using pplacer suite.
     """
     tipnames = [t.name for t in args.tree.iter_leaves()]
     if len(tipnames) <= args.n_keep:
