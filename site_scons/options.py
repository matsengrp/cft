--- conflicted
+++ resolved
@@ -60,7 +60,6 @@
 
 Script.AddOption('--inferred-naive-name',
         dest='inferred_naive_name',
-<<<<<<< HEAD
         default='inferred_naive',
         help="""What do we call the partis-inferred naive sequence when we inject it among the other (input) sequences.""")
 
@@ -70,12 +69,6 @@
         default=False,
         help="Setting this flag builds fasttree pngs for small-med sized trees")
 
-
-=======
-        default='X-naive-X',  # needs to be fairly obscure so it doesn't conflict with any names in the input file
-        help="""What do we call the partis-inferred naive sequence when we inject it among the other (input) sequences.""")
-
->>>>>>> 9aa75004
 
 def get_options(env):
     # prefer realpath so that running latest vs explicit vN doesn't require rerun; also need for defaults below
